import { Assets } from "pixi.js";
import { SpineAsset, SpineAssetData, SpineData } from "../engine/types/GameTypes";
import { BundleFile } from "../engine/types/IAssetLoader";
import { debug } from "../engine/utils/debug";

export class AssetsConfig {
    public static readonly SPRITESHEETS: BundleFile = {
        bundles: [
            {
                name: 'symbols',
                assets: [
                    {
                        alias: ['symbols'],
                        src: '/assets/symbols/symbols.json'
                    }
                ]
            }
        ]
    };

    public static readonly IMAGES: BundleFile = {
        bundles: [
            {
                name: 'environment',
                assets: [
                    {
<<<<<<< HEAD
                        alias: 'bet_area',
                        src: '/assets/raw/Bet_Amount_Area.png'
                    },
                    {
                        alias: 'frame_background_base',
                        src: '/assets/raw/Frame_Background_Base_Game.png'
                    },
                    {
                        alias: 'game_logo_vertical',
                        src: '/assets/raw/Logo_Base_Game_Vertical.png'
                    },
                    {
                        alias: 'game_logo_1000',
                        src: '/assets/raw/Logo_1000_Game.png'
                    },
                    {
                        alias: 'game_logo_super_scatter',
                        src: '/assets/raw/Logo_Super_Scatter_Game.png'
                    },
                    {
                        alias: 'slider_button_frame',
                        src: '/assets/raw/Slider_Button_Frame_Splash_Scene.png'
                    },
                    {
                        alias: 'slider_button',
                        src: '/assets/raw/Slider_Button_Splash_Scene.png'
                    },
                    {
                        alias: 'spin_button',
                        src: '/assets/raw/Spin_Button.png'
                    },
                    {
                        alias: 'spin_button_icon',
                        src: '/assets/raw/Spin_Button_Icon.png'
                    },
                    {
                        alias: 'volatility_arrow',
                        src: '/assets/raw/Volatility_Arrow.png'
=======
                        alias: ['multipacked-0'],
                        src: '/assets/environment/multipacked_transparent-0.json'
                    },
                    {
                        alias: ['multipacked-1'],
                        src: '/assets/environment/multipacked_transparent-1.json'
                    },
                    {
                        alias: ['line'],
                        src: '/assets/line.png'
                    },
                    {
                        alias: ['frame_background_base'],
                        src: '/assets/Frame_Background_Base_Game.png'
>>>>>>> 5d825ed0
                    }
                ]
            },
            {
                name: 'background',
                assets: [
                    {
                        alias: ['background_landscape_1440'],
                        src: '/assets/Background_Base_Landscape_1440.png'
                    },
                    {
                        alias: ['background_portrait_1440'],
                        src: '/assets/Background_Base_Portrait_1440.png'
                    }
                ]
            }
        ]
    };

    public static readonly SPINE_SYMBOLS: BundleFile = {
        bundles: [
            {
                name: 'icons',
                assets: [
                    {
                        alias: ['icons_atlas'],
                        src: '/assets/symbols/icons.atlas'
                    },
                    {
                        alias: ['icons_data'],
                        src: '/assets/symbols/icons.json'
                    }
                ]
            }
        ]
    }

    public static readonly ANIMATIONS: BundleFile = {
        bundles: [
            {
                name: 'background_animations',
                assets: [
                    {
                        alias: ['background_atlas'],
                        src: '/assets/animations/background.atlas'
                    },
                    {
                        alias: ['background_data'],
                        src: '/assets/animations/background.json'
                    }
                ]
            },
            {
                name: 'wins',
                assets: [
                    {
                        alias: ['wins_atlas'],
                        src: '/assets/animations/wins.atlas'
                    },
                    {
                        alias: ['wins_data'],
                        src: '/assets/animations/wins.json'
                    }
                ]
            },
            {
                name: 'elements',
                assets: [
                    {
                        alias: ['elements_atlas'],
                        src: '/assets/animations/elements.atlas'
                    },
                    {
                        alias: ['elements_data'],
                        src: '/assets/animations/elements.json'
                    }
                ]
            }
        ]
    };

    public static readonly AUDIO: BundleFile = {
        bundles: [
            {
                name: 'audio',
                assets: [
                    {
                        alias: 'bigwin',
                        src: ['/assets/sounds/bigwin.mp3', /*'/assets/sounds/bigwin.ogg'*/],
                        channel: 'sfx'
                    },
                    {
                        alias: 'coin',
                        src: ['/assets/sounds/coin.mp3', /*'/assets/sounds/coin.ogg'*/],
                        channel: 'sfx'
                    },
                    {
                        alias: 'spin',
                        src: ['/assets/sounds/spin.mp3', /*'/assets/sounds/spin.ogg'*/],
                        channel: 'sfx'
                    },
                    {
                        alias: 'stop',
                        src: ['/assets/sounds/stop.mp3', /*'/assets/sounds/stop.ogg'*/],
                        channel: 'sfx'
                    },
                    {
                        alias: 'win',
                        src: ['/assets/sounds/win.mp3', /*'/assets/sounds/win.ogg'*/],
                        channel: 'sfx'
                    }
                ]
            }
        ]
    };

    public static readonly FONTS: BundleFile = {
        bundles: [
            {
                name: 'fonts',
                assets: [
                    {
                        alias: 'Nunito Black',
                        src: '/assets/fonts/Nunito-Black.ttf'
                    }
                ]
            }
        ]
    };

    // abi bunların 3'ünü de tek bir constdan çekebilirdim ama ne olur ne olmaz diye 3'e ayırdım,
    // isimleri değişebilir hala değişiklikler yapılıyor assetlerde
    public static readonly SYMBOL_ASSET_DATA: { [key: number]: { idle: string, blurred: string, prefix: string } } = {
        0: { idle: 'Symbol1', blurred: 'Symbol1_Blurred', prefix: 'Symbol1' },
        1: { idle: 'Symbol2', blurred: 'Symbol2_Blurred', prefix: 'Symbol2' },
        2: { idle: 'Symbol3', blurred: 'Symbol3_Blurred', prefix: 'Symbol3' },
        3: { idle: 'Symbol4', blurred: 'Symbol4_Blurred', prefix: 'Symbol4' },
        4: { idle: 'Symbol5', blurred: 'Symbol5_Blurred', prefix: 'Symbol5' },
        5: { idle: 'Symbol6', blurred: 'Symbol6_Blurred', prefix: 'Symbol6' },
        6: { idle: 'Symbol7', blurred: 'Symbol7_Blurred', prefix: 'Symbol7' },
        7: { idle: 'Symbol8', blurred: 'Symbol8_Blurred', prefix: 'Symbol8' },
        8: { idle: 'Symbol9', blurred: 'Symbol9_Blurred', prefix: 'Symbol9' },
        9: { idle: 'Symbol10', blurred: 'Symbol10_Blurred', prefix: 'Symbol10' },
        10: { idle: 'Symbol11', blurred: 'Symbol11_Blurred', prefix: 'Symbol11' },
        11: { idle: 'Symbol12', blurred: 'Symbol12_Blurred', prefix: 'Symbol12' },
        12: { idle: 'Symbol13', blurred: 'Symbol13_Blurred', prefix: 'Symbol13' }
    };

    // spine symbol indexes to asset name mapping
    public static readonly SYMBOL_SPINE_ASSET: SpineAssetData = { atlas: 'icons_atlas', skeleton: 'icons_data' } as const;

    public static readonly BACKGROUND_SPINE_ASSET: SpineAssetData = { atlas: 'background_atlas', skeleton: 'background_data' } as const;

    public static readonly ELEMENTS_SPINE_ASSET: SpineAssetData = { atlas: 'elements_atlas', skeleton: 'elements_data' } as const;

    public static readonly WINS_SPINE_ASSET: SpineAssetData = { atlas: 'wins_atlas', skeleton: 'wins_data' } as const;

    public static getAllAssets(): BundleFile {
        const allAssets: BundleFile = {
            bundles: [
                ...this.SPRITESHEETS.bundles,
                ...this.IMAGES.bundles,
                ...this.SPINE_SYMBOLS.bundles,
                ...this.ANIMATIONS.bundles,
                ...this.AUDIO.bundles,
                ...this.FONTS.bundles
            ]
        };

        return allAssets;
    }

    public static getSpritesheetAssets(): BundleFile {
        return this.SPRITESHEETS;
    }

    public static getImageAssets(): BundleFile {
        return this.IMAGES;
    }

    public static getSymbolAsset(symbolIndex: number): string {
        const assetName = this.SYMBOL_ASSET_DATA[symbolIndex];
        if (!assetName) {
            debug.warn(`No asset found for symbol index ${symbolIndex}, using default`);
            return 'Symbol1';
        }
        return assetName.idle;
    }

    public static getBlurredSymbolAsset(symbolIndex: number): string {
        const assetName = this.SYMBOL_ASSET_DATA[symbolIndex];
        if (!assetName) {
            debug.warn(`No asset found for symbol index ${symbolIndex}, using default`);
            return 'Symbol1_Blurred';
        }
        return assetName.blurred;
    }

    public static getSpineAsset(asset: SpineAsset): SpineData {
        let atlas: string, skeleton: string;

        switch (asset) {
            case "symbol":
                ({ atlas, skeleton } = this.SYMBOL_SPINE_ASSET);
                break;
            case "background":
                ({ atlas, skeleton } = this.BACKGROUND_SPINE_ASSET);
                break;
            case "elements":
                ({ atlas, skeleton } = this.ELEMENTS_SPINE_ASSET);
                break;
            case "wins":
                ({ atlas, skeleton } = this.WINS_SPINE_ASSET);
                break;
        }

        const atlasData = Assets.get(atlas);
        const skeletonData = Assets.get(skeleton);

        if (!atlasData || !skeletonData) {
            throw new Error(`Missing spine asset data for ${asset}`);
        }

        return { atlasData, skeletonData };
    }

    public static getSymbolIndexFromAsset(assetName: string): number {
        for (const [index, name] of Object.entries(this.SYMBOL_ASSET_DATA)) {
            if (name.idle === assetName) {
                return parseInt(index);
            }
        }
        return -1; // Not found
    }
} <|MERGE_RESOLUTION|>--- conflicted
+++ resolved
@@ -24,7 +24,6 @@
                 name: 'environment',
                 assets: [
                     {
-<<<<<<< HEAD
                         alias: 'bet_area',
                         src: '/assets/raw/Bet_Amount_Area.png'
                     },
@@ -63,22 +62,6 @@
                     {
                         alias: 'volatility_arrow',
                         src: '/assets/raw/Volatility_Arrow.png'
-=======
-                        alias: ['multipacked-0'],
-                        src: '/assets/environment/multipacked_transparent-0.json'
-                    },
-                    {
-                        alias: ['multipacked-1'],
-                        src: '/assets/environment/multipacked_transparent-1.json'
-                    },
-                    {
-                        alias: ['line'],
-                        src: '/assets/line.png'
-                    },
-                    {
-                        alias: ['frame_background_base'],
-                        src: '/assets/Frame_Background_Base_Game.png'
->>>>>>> 5d825ed0
                     }
                 ]
             },
