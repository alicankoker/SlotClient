--- conflicted
+++ resolved
@@ -142,8 +142,7 @@
       },
     ],
   };
-
-<<<<<<< HEAD
+  
   public static readonly ANIMATIONS: BundleFile = {
     bundles: [
       {
@@ -187,64 +186,6 @@
       },
     ],
   };
-=======
-    public static readonly ANIMATIONS: BundleFile = {
-        bundles: [
-            {
-                name: 'background_animations',
-                assets: [
-                    {
-                        alias: ['background_atlas'],
-                        src: '/assets/animations/background.atlas'
-                    },
-                    {
-                        alias: ['background_data'],
-                        src: '/assets/animations/background.json'
-                    }
-                ]
-            },
-            {
-                name: 'wins',
-                assets: [
-                    {
-                        alias: ['wins_atlas'],
-                        src: '/assets/animations/wins.atlas'
-                    },
-                    {
-                        alias: ['wins_data'],
-                        src: '/assets/animations/wins.json'
-                    }
-                ]
-            },
-            {
-                name: 'elements',
-                assets: [
-                    {
-                        alias: ['elements_atlas'],
-                        src: '/assets/animations/elements.atlas'
-                    },
-                    {
-                        alias: ['elements_data'],
-                        src: '/assets/animations/elements.json'
-                    }
-                ]
-            },
-            {
-                name: 'freespin',
-                assets: [
-                    {
-                        alias: ['freespin_atlas'],
-                        src: '/assets/animations/freespin.atlas'
-                    },
-                    {
-                        alias: ['freespin_data'],
-                        src: '/assets/animations/freespin.json'
-                    }
-                ]
-            }
-        ]
-    };
->>>>>>> a303d047
 
   public static readonly AUDIO: BundleFile = {
     bundles: [
