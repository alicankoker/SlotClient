--- conflicted
+++ resolved
@@ -18,13 +18,9 @@
     private config: SymbolConfig;
 
     constructor(config: SymbolConfig) {
-<<<<<<< HEAD
-        //console.log(`Symbol: Creating symbol with ID ${config.symbolId}, position:`, config.position);
-=======
         debug.log(`Symbol: Creating symbol with ID ${config.symbolId}, position:`, config.position);
         
         const { atlas, skeleton } = AssetsConfig.SYMBOL_SPINE_ASSET;
->>>>>>> 056d29c0
 
         const spine = Spine.from({ atlas, skeleton });
         const spineData = spine.state.data.skeletonData;
@@ -49,11 +45,7 @@
         this._symbolId = config.symbolId;
         this.config = config;
 
-<<<<<<< HEAD
-        //console.log(`Symbol: Initialized symbol at:`, this.x, this.y, 'scale:', this.scale.x, 'visible:', this.visible);
-=======
         debug.log(`Symbol: Initialized symbol at:`, this.position.x, this.position.y, 'scale:', this.scale.x, 'visible:', this.visible);
->>>>>>> 056d29c0
     }
 
     // Getter for symbolId (for backward compatibility)
