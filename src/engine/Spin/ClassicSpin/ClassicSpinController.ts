import { GameConfig } from "../../../config/GameConfig";
import { SpinConfig } from "../../../config/SpinConfig";
import { GameServer } from "../../../server/GameServer";
import { AnimationContainer } from "../../components/AnimationContainer";
import { GameDataManager } from "../../data/GameDataManager";
import { FreeSpinController } from "../../freeSpin/FreeSpinController";
import { IReelMode } from "../../reels/ReelController";
import { GridData, SpinResponseData, SpinResultData } from "../../types/ICommunication";
import { ISpinState } from "../../types/ISpinConfig";
import { WinEventType } from "../../types/IWinEvents";
import { debug } from "../../utils/debug";
import { Utils } from "../../utils/Utils";
import { SpinContainer } from "../SpinContainer";
import { SpinController, SpinControllerConfig } from "../SpinController";
import { ClassicSpinContainer } from "./ClassicSpinContainer";

export class ClassicSpinController extends SpinController {
  constructor(container: SpinContainer, config: SpinControllerConfig) {
    super(container, config);
  }

  // Main spin orchestration methods
  public async executeSpin(): Promise<SpinResponseData> {
    if (this.currentState !== "idle") {
      const error = `SpinController: Cannot start spin - current state is ${this.currentState}`;
      debug.warn(error);
      this.handleError(error);
      return { success: false, error };
    }

    this._abortController = new AbortController();
    const signal = this._abortController.signal;

    this._isForceStopped = false;

    try {
      this.reelsController.resetWinAnimations();

      this.setState(ISpinState.SPINNING);
      this.reelsController.getReelsContainer().setChainAnimation('Base_chain', true); // TODO: it must update for each reels and it should be getting slow down accordingly

      if (this.onSpinStartCallback) {
        this.onSpinStartCallback();
      }

      // Simulate server request (replace with actual server call)
      const response: SpinResponseData =
        GameDataManager.getInstance().getSpinData();

      if (!response.success || !response.result) {
        this.handleError(response.error || "Unknown server error");
        return response;
      }

      const initialGrid = response.result.steps[0].gridBefore;

      await this.transferSymbolsToSpinContainer(initialGrid);

      const finalGrid = response.result.steps[0].gridAfter;

      this.onSpinCompleteCallback = async () => {
        this.reelsController.getReelsContainer().setChainAnimation('Base_chain_hold', false);

        await this.transferSymbolsToStaticContainer(finalGrid);

        GameConfig.WIN_EVENT.enabled && await AnimationContainer.getInstance().getWinEvent().getController().showWinEvent(15250, WinEventType.INSANE); // Example big win amount and type

<<<<<<< HEAD
        const isSkipped = (this._isAutoPlaying && GameConfig.AUTO_PLAY.skipAnimations === true && this._autoPlayCount > 0);
        //GameConfig.WIN_ANIMATION.enabled && await this.reelsController.playWinAnimations((response.result?.steps?.at(-1)?.wins as unknown as any));
        GameConfig.WIN_ANIMATION.enabled && await this.reelsController.playRandomWinAnimation(isSkipped);

=======
        const isSkipped = (GameConfig.AUTO_PLAY.skipAnimations === true && ((this._isAutoPlaying && this._autoPlayCount > 0) || FreeSpinController.getInstance(this).isRunning === true));
        GameConfig.WIN_ANIMATION.enabled && await this.reelsController.playRandomWinAnimation(isSkipped);

        // if (this._isAutoPlaying && GameConfig.AUTO_PLAY.stopOnWin) {
        //   this.stopAutoPlay();
        // }

        if (this._isAutoPlaying && FreeSpinController.getInstance(this).isRunning === false) {
          this.continueAutoPlay();
        }
>>>>>>> 079d3e44
      }

      this._soundManager.play("spin", true, 0.75); // Play spin sound effect

      this.startSpinAnimation(response.result);

      Utils.delay(SpinConfig.REEL_SPEED_UP_DURATION);

      if (this._spinMode === GameConfig.SPIN_MODES.NORMAL) {
        await Utils.delay(SpinConfig.SPIN_DURATION, signal);
        this.container.setMode(IReelMode.SLOWING);

        this._isForceStopped === false && this.reelsController.slowDown();
        this.reelsController.getReelsContainer().chainSpeed

        await Utils.delay(SpinConfig.REEL_SLOW_DOWN_DURATION, signal);
      } else {
        await Utils.delay(SpinConfig.FAST_SPIN_SPEED);
      }

      this.container.setMode(IReelMode.STOPPING);
      this.container.stopSpin();

      this._soundManager.stop("spin");
      this._soundManager.play("stop", false, 0.75); // Play stop sound effect

      //await this.reelsController.setMode(ISpinState.IDLE);
      this.setState(ISpinState.IDLE);

      const onSpinComplete = await this.onSpinCompleteCallback(response);

      /*if (this.reelsController.checkWinCondition()) {
                if (this._isAutoPlaying && GameConfig.AUTO_PLAY.stopOnWin) {
                    this.stopAutoPlay();
                }

                GameConfig.BIG_WIN.enabled && await this._bigWinContainer.showBigWin(15250, BigWinType.INSANE); // Example big win amount and type

                const isSkipped = (this._isAutoPlaying && GameConfig.AUTO_PLAY.skipAnimations === true && this._autoPlayCount > 0);
                GameConfig.WIN_ANIMATION.enabled && await this.reelsController.playRandomWinAnimation(isSkipped);
            }*/

      /*if (this._isAutoPlaying) {
                this.continueAutoPlay();
            }*/

      return response;
    } catch (error) {
      debug.error("SpinController: Spin execution error", error);
      const errorMessage =
        error instanceof Error ? error.message : "Unknown error";
      this.handleError(errorMessage);
      return { success: false, error: errorMessage };
    }
  }

  public startSpinAnimation(spinData: SpinResultData): void {
    (this.container as ClassicSpinContainer).startSpin(spinData);
  }
  // Symbol transfer methods
  protected async transferSymbolsToSpinContainer(
    initialGrid: GridData
  ): Promise<void> {
    debug.log("SpinController: Transferring symbols from StaticContainer to SpinContainer");

    const reelsContainer = this.reelsController.getReelsContainer();
    if (!reelsContainer) {
      debug.error(
        "SpinController: No reels container available for symbol transfer"
      );
      return;
    }

    const staticContainer = reelsContainer?.getStaticContainer();
    const spinContainer = this.container;

    if (!staticContainer || !spinContainer) {
      debug.error("SpinController: Missing containers for symbol transfer");
      return;
    }

    // Hide static container symbols and clear them
    staticContainer.visible = false;

    debug.log("SpinController: StaticContainer hidden and cleared");
    staticContainer.visible = false;

    // Show spin container and display initial grid
    spinContainer.visible = true;

    if (spinContainer instanceof SpinContainer) {
      debug.log("SpinController: Displaying initial grid on SpinContainer: ", initialGrid.symbols);
      (spinContainer as any).displayInitialGrid(initialGrid);
      debug.log("SpinController: Initial grid displayed on SpinContainer");
    }
  }

  //TO-DO: This needs to be moved to somewhere else
  /**
   * @description Start auto play with a specified count.
   * @param count The number of spins to auto play.
   * @returns A promise that resolves when auto play starts.
   */
  public async startAutoPlay(count: number, betAmount: number = 10, gameMode: string = "manual"): Promise<void> {
    if (this._isAutoPlaying || this.getIsSpinning()) {
      return;
    }

    this._autoPlayCount = count;
    this._autoPlayed = 0;
    this._isAutoPlaying = true;

    const text = `Starting Auto Play: ${this._autoPlayCount}`;
    this.reelsController.getReelsContainer().setAutoPlayCount(this._autoPlayCount, text);
    this.reelsController.getReelsContainer().getAutoPlayCountText().visible = true;

    const staticContainer = this.reelsController.getStaticContainer();
    if (staticContainer) staticContainer.allowLoop = false; // Disable looped win animation during auto play

    void this.continueAutoPlay(betAmount, gameMode);

    debug.log("Auto play started with count:", this._autoPlayCount);
  }

  //TO-DO: This needs to be moved to somewhere else
  /**
   * @description Continue auto play if conditions are met.
   * @returns True if auto play continues, false otherwise.
   */
  public async continueAutoPlay(betAmount: number = 10, gameMode: string = "manual"): Promise<boolean> {
    if (!this._isAutoPlaying || this.getIsSpinning() || this._autoPlayCount <= 0) {
      this.stopAutoPlay();
      return false;
    }

    // Set up the auto play timeout
    this._autoPlayTimeoutID = setTimeout(async () => {
      const response = await GameServer.getInstance().processSpinRequest({
        betAmount,
        gameMode
      });

      GameDataManager.getInstance().setSpinData(response)
      this.executeSpin(); // Replace with actual bet amount

      // Check if the spin was successful. If not, stop auto play.
      if (!response) {
        this.stopAutoPlay();
        return false;
      }

      this._autoPlayCount -= 1;
      this._autoPlayed += 1;

      const text = `Auto Plays Left: ${this._autoPlayCount}`;
      this.reelsController.getReelsContainer().setAutoPlayCount(this._autoPlayCount, text);

      if (this._autoPlayCount <= 0) {
        const staticContainer = this.reelsController.getStaticContainer();
        // Re-enable looped win animation after last auto play spin
        if (staticContainer) staticContainer.allowLoop = GameConfig.WIN_ANIMATION.winLoop ?? true;
      }

      debug.log("Continuing auto play, remaining count:", this._autoPlayCount);
    }, this._autoPlayDuration);

    return true;
  }

  /**
   * @description Stop auto play.
   */
  public stopAutoPlay(): void {
    if (!this._isAutoPlaying) {
      return;
    }

    this._autoPlayCount = 0;
    this._autoPlayed = 0;
    this._isAutoPlaying = false;

    const text = `Auto Play Stopped`;
    this.reelsController
      .getReelsContainer()
      .setAutoPlayCount(this._autoPlayCount, text);
    this.reelsController.getReelsContainer().getAutoPlayCountText().visible =
      false;

    const staticContainer = this.reelsController.getStaticContainer();
    // Re-enable looped win animation after auto play stops
    if (staticContainer)
      staticContainer.allowLoop = GameConfig.WIN_ANIMATION.winLoop ?? true;

    if (this._autoPlayTimeoutID) {
      clearTimeout(this._autoPlayTimeoutID);
      this._autoPlayTimeoutID = null;
    }

    debug.log("Auto play stopped");
  }
}<|MERGE_RESOLUTION|>--- conflicted
+++ resolved
@@ -65,12 +65,6 @@
 
         GameConfig.WIN_EVENT.enabled && await AnimationContainer.getInstance().getWinEvent().getController().showWinEvent(15250, WinEventType.INSANE); // Example big win amount and type
 
-<<<<<<< HEAD
-        const isSkipped = (this._isAutoPlaying && GameConfig.AUTO_PLAY.skipAnimations === true && this._autoPlayCount > 0);
-        //GameConfig.WIN_ANIMATION.enabled && await this.reelsController.playWinAnimations((response.result?.steps?.at(-1)?.wins as unknown as any));
-        GameConfig.WIN_ANIMATION.enabled && await this.reelsController.playRandomWinAnimation(isSkipped);
-
-=======
         const isSkipped = (GameConfig.AUTO_PLAY.skipAnimations === true && ((this._isAutoPlaying && this._autoPlayCount > 0) || FreeSpinController.getInstance(this).isRunning === true));
         GameConfig.WIN_ANIMATION.enabled && await this.reelsController.playRandomWinAnimation(isSkipped);
 
@@ -81,7 +75,6 @@
         if (this._isAutoPlaying && FreeSpinController.getInstance(this).isRunning === false) {
           this.continueAutoPlay();
         }
->>>>>>> 079d3e44
       }
 
       this._soundManager.play("spin", true, 0.75); // Play spin sound effect
