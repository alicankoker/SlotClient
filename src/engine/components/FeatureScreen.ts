<<<<<<< HEAD
import {
  Application,
  Circle,
  Container,
  NineSliceSprite,
  Sprite,
  Text,
  Texture,
} from "pixi.js";
=======
import { Application, Circle, Container, MeshRope, NineSliceSprite, Point, Sprite, Text, Texture } from "pixi.js";
>>>>>>> a303d047
import { GameConfig } from "../../config/GameConfig";
import {
  SIGNAL_EVENTS,
  signals,
  SignalSubscription,
} from "../controllers/SignalManager";
import { ResponsiveConfig } from "../utils/ResponsiveManager";
import gsap from "gsap";
import { Helpers } from "../utils/Helpers";
import { Spine } from "@esotericsoftware/spine-pixi-v8";
import { eventBus } from "../utils/WindowEventManager";

export class FeatureScreen extends Container {
  private _app: Application;
  private _background!: Sprite;
  private _logo!: Sprite;
  private _previewContainer!: Container;
  private _spinButtonContainer!: Container;
  private _volatilityContainer!: Container;
  private _dontShowContainer!: Container;
  private _resizeSubscription?: SignalSubscription;
  private _resolveClose?: () => void;
  private _previewElements: any[][] = [];
  private _previewText!: Text;
  private _previewButton!: Sprite;
  private _dontShow: boolean = false;
  private _buttonIndex: number = 0;
  private _rafID = 0;
  private _lastTime = 0;
  private _delay = 5000;

  constructor(app: Application) {
    super();

    this._app = app;

    this.setupFeatureElenments();

    this.setupResizeHandler();
  }

  private setupFeatureElenments(): void {
    this.setupBackground();
    this.setupLogo();
    this.setupPreview();
    this.setupSpinButton();
    this.setupVolatilityIndicator();
    this.setupDontShowButton();

    this.startPreviewCycle();
  }

  private setupBackground(): void {
    this._background = new Sprite(Texture.EMPTY);
    this._background.label = "Background";
    this._background.anchor.set(0.5, 0.5);
    this._background.position.set(
      GameConfig.REFERENCE_RESOLUTION.width / 2,
      GameConfig.REFERENCE_RESOLUTION.height / 2
    );
    this.addChild(this._background);
  }

  private setupLogo(): void {
    this._logo = Sprite.from("game_logo_vertical");
    this._logo.label = "GameLogo";
    this._logo.anchor.set(0.5, 0.5);
    this._logo.position.set(1550, 260);
    this.addChild(this._logo);
  }

  private setupPreview(): void {
    this._previewContainer = new Container();
    this._previewContainer.label = "PreviewContainer";
    this._previewContainer.position.set(690, 460);
    this.addChild(this._previewContainer);

    const previewGridBg = Sprite.from("frame_background_base");
    previewGridBg.label = "PreviewGridBackground";
    previewGridBg.anchor.set(0.5, 0.5);
    previewGridBg.scale.set(0.75, 0.75);
    this._previewContainer.addChild(previewGridBg);

    const skeleton = Helpers.getSpineSkeletonData("background");

    const previewGridFrame = new Spine(skeleton);
    previewGridFrame.label = "PreviewGridFrame";
    previewGridFrame.skeleton.setSlotsToSetupPose();
    previewGridFrame.state.setAnimation(0, "Background_Landscape_Frame", true);
    previewGridFrame.position.set(8, 11);
    previewGridFrame.scale.set(0.745, 0.745);
    this._previewContainer.addChild(previewGridFrame);

    this._previewElements.push([
      previewGridBg,
      previewGridFrame,
      this.setupPreviewSymbols(),
    ]);

    const feature1000: Sprite = Sprite.from("game_logo_1000");
    feature1000.label = "FeatureLogo1000";
    feature1000.anchor.set(0.5, 0.5);
    feature1000.position.set(0, 0);
    feature1000.visible = false;
    this._previewContainer.addChild(feature1000);

    this._previewElements.push([feature1000]);

    const featureScatter: Sprite = Sprite.from("game_logo_super_scatter");
    featureScatter.label = "FeatureLogoSuperScatter";
    featureScatter.anchor.set(0.5, 0.5);
    featureScatter.position.set(0, 0);
    featureScatter.visible = false;
    this._previewContainer.addChild(featureScatter);

    this._previewElements.push([featureScatter]);

    this._previewText = new Text({
      text: this.setPreviewText(this._buttonIndex),
      style: GameConfig.style.clone(),
    });
    this._previewText.label = "PreviewText";
    this._previewText.style.fontSize = 45;
    this._previewText.style.wordWrap = true;
    this._previewText.style.wordWrapWidth = 650;
    this._previewText.anchor.set(0.5, 0.5);
    this._previewText.position.set(0, 470);
    this._previewContainer.addChild(this._previewText);

    this.setupPreviewTransition();
  }

  private setupPreviewTransition(): void {
    const buttonContainer: Container = new Container();
    buttonContainer.label = "ButtonContainer";
    buttonContainer.position.set(0, 370);
    this._previewContainer.addChild(buttonContainer);

    this._previewButton = Sprite.from("slider_button");
    this._previewButton.label = "Button";
    this._previewButton.anchor.set(0.5, 0.5);
    this._previewButton.position.set(-85 + this._buttonIndex * 85, 0);
    buttonContainer.addChild(this._previewButton);

    for (let index = 0; index < 3; index++) {
      const buttonFrame = Sprite.from("slider_button_frame");
      buttonFrame.label = `ButtonFrame${index + 1}`;
      buttonFrame.anchor.set(0.5, 0.5);
      buttonFrame.position.set(-85 + index * 85, 0);
      buttonFrame.interactive = true;
      buttonFrame.cursor = "pointer";
      buttonFrame.hitArea = new Circle(0, 0, 30);
      buttonContainer.addChild(buttonFrame);

      buttonFrame.on("pointerover", () => {
        gsap.killTweensOf(buttonFrame);

        if (this._buttonIndex === index) return;

        gsap.to(buttonFrame, {
          angle: 360,
          duration: 2,
          ease: "none",
          repeat: -1,
        });
      });
      buttonFrame.on("pointerout", () => {
        gsap.killTweensOf(buttonFrame);

        if (this._buttonIndex === index) return;

        buttonFrame.angle = 0;
      });
      buttonFrame.on("pointerup", () => {
        this.setButtonIndex(index);

        if (this._buttonIndex === index) return;

        gsap.killTweensOf(buttonFrame);
        buttonFrame.angle = 0;
      });
    }
  }

  private setupPreviewSymbols(): Container {
    const symbolsContainer = new Container();
    symbolsContainer.label = "SymbolsContainer";
    this._previewContainer.addChild(symbolsContainer);

    const grid = Helpers.createGrid(6, 5, 0, 0, 15, -20);
    const symbolNames = Array.from(
      { length: grid.length },
      () => `Symbol${Math.floor(Math.random() * 11) + 1}.png`
    );

    for (let index = 0; index < grid.length; index++) {
      const position = grid[index];
      const symbol = Sprite.from(symbolNames[index]);
      symbol.label = "Preview" + symbolNames[index];
      symbol.anchor.set(0.5, 0.5);
      symbol.scale.set(0.75, 0.75);
      symbol.position.set(position.x, position.y);
      symbolsContainer.addChild(symbol);
    }

<<<<<<< HEAD
    return symbolsContainer;
  }

  private setupSpinButton(): void {
    this._spinButtonContainer = new Container();
    this._spinButtonContainer.label = "SpinButtonContainer";
    this._spinButtonContainer.position.set(1550, 620);
    this.addChild(this._spinButtonContainer);

    const spinButtonFrame = Sprite.from("spin_button");
    spinButtonFrame.label = "SpinButtonFrame";
    spinButtonFrame.anchor.set(0.5, 0.5);
    spinButtonFrame.interactive = true;
    spinButtonFrame.cursor = "pointer";
    spinButtonFrame.hitArea = new Circle(0, 0, 91);
    this._spinButtonContainer.addChild(spinButtonFrame);

    const spinButton = Sprite.from("spin_button");
    spinButton.label = "SpinButton";
    spinButton.anchor.set(0.5, 0.5);
    spinButton.scale.set(0.97, 0.97);
    spinButton.tint = 0x30343c;
    this._spinButtonContainer.addChild(spinButton);

    const spinButtonIcon = Sprite.from("spin_button_icon");
    spinButtonIcon.label = "SpinButtonIcon";
    spinButtonIcon.anchor.set(0.5, 0.5);
    this._spinButtonContainer.addChild(spinButtonIcon);

    const spinButtonTextPlace = Sprite.from("spin_button");
    spinButtonTextPlace.label = "SpinButtonTextPlace";
    spinButtonTextPlace.anchor.set(0.5, 0.5);
    spinButtonTextPlace.scale.set(0.55, 0.55);
    spinButtonTextPlace.tint = 0x58b056;
    this._spinButtonContainer.addChild(spinButtonTextPlace);

    const spinButtonText = new Text({
      text: "START",
      style: {
        fontFamily: "Arial",
        fontSize: 25,
        fill: 0xffffff,
        align: "center",
      },
    });
    spinButtonText.label = "SpinButtonText";
    spinButtonText.anchor.set(0.5, 0.5);
    this._spinButtonContainer.addChild(spinButtonText);

    spinButtonFrame.on("pointerover", () => {
      gsap.killTweensOf(spinButtonIcon);
      gsap.fromTo(
        spinButtonIcon,
        { rotation: 0 },
        { rotation: Math.PI, duration: 0.5, ease: "power1.out" }
      );
    });
    spinButtonFrame.on("pointerout", () => {
      gsap.to(spinButtonIcon, {
        rotation: 0,
        duration: 0.5,
        ease: "power1.out",
      });
    });
    spinButtonFrame.on("pointerup", () => {
      gsap.killTweensOf(spinButton);
      spinButtonFrame.off("pointerover");
      spinButtonFrame.off("pointerout");
      spinButtonFrame.off("pointerup");
      spinButtonFrame.interactive = false;

      localStorage.setItem(
        "featureScreenDontShow",
        this._dontShow ? "true" : "false"
      );

      eventBus.emit("showUI");

      this.destroy();

      if (this._resolveClose) {
        this._resolveClose();
        this._resolveClose = undefined;
      }
    });
  }

  private setupVolatilityIndicator(): void {
    this._volatilityContainer = new Container();
    this._volatilityContainer.label = "VolatilityContainer";
    this._volatilityContainer.position.set(1550, 760);
    this.addChild(this._volatilityContainer);

    const volatilityBg = new NineSliceSprite({
      texture: Texture.from("bet_area"),
      leftWidth: 100, // Width of the left edge
      rightWidth: 100, // Width of the right edge
      topHeight: 0, // Height of the top edge
      bottomHeight: 0, // Height of the bottom edge

      anchor: 0.5, // Center the sprite's anchor point

      x: 0,
      y: 0,
    });
    volatilityBg.width = 390;
    volatilityBg.label = "VolatilityBackground";
    this._volatilityContainer.addChild(volatilityBg);

    const volatilityText = new Text({
      text: "VOLATILITY",
      style: {
        fontFamily: "Arial",
        fontSize: 20,
        fill: 0xffffff,
        align: "center",
      },
    });
    volatilityText.label = "VolatilityText";
    volatilityText.anchor.set(0, 0.5);
    volatilityText.position.set(-170, 0);
    this._volatilityContainer.addChild(volatilityText);

    const inactiveArrows = 1;
    for (let index = 0; index < 5; index++) {
      const element = Sprite.from("spin_button");
      element.label = "VolatilityIndicator" + index;
      element.anchor.set(0.5, 0.5);
      element.scale.set(0.17, 0.17);
      element.position.set(167 - index * 40, 0);
      element.tint = index < inactiveArrows ? 0x939598 : 0xfbbc31;
      this._volatilityContainer.addChild(element);

      const arrow = Sprite.from("volatility_arrow");
      arrow.label = "VolatilityArrow" + index;
      arrow.anchor.set(0.5, 0.5);
      arrow.position.set(167 - index * 40, -1);
      arrow.tint = 0x30343c;
      this._volatilityContainer.addChild(arrow);
=======
    private setupDontShowButton(): void {
        this._dontShowContainer = new Container();
        this._dontShowContainer.label = 'DontShowContainer';
        this._dontShowContainer.position.set(1550, 900);
        this.addChild(this._dontShowContainer);

        const dontShowTextBg = new NineSliceSprite({
            texture: Texture.from('bet_area'),
            leftWidth: 100, // Width of the left edge
            rightWidth: 100, // Width of the right edge
            topHeight: 0, // Height of the top edge
            bottomHeight: 0, // Height of the bottom edge

            anchor: 0.5, // Center the sprite's anchor point

            x: -10,
            y: 0,
        });
        dontShowTextBg.width = 575;
        dontShowTextBg.label = 'DontShowTextBg';
        this._dontShowContainer.addChild(dontShowTextBg);

        const dontShowButton = Sprite.from('slider_button_frame');
        dontShowButton.label = 'DontShowButton';
        dontShowButton.anchor.set(0.5, 0.5);
        dontShowButton.position.set(-270, 0);
        dontShowButton.interactive = true;
        dontShowButton.cursor = 'pointer';
        dontShowButton.hitArea = new Circle(0, 0, 30);
        this._dontShowContainer.addChild(dontShowButton);

        const dontShowButtonIcon = Sprite.from('slider_button');
        dontShowButtonIcon.label = 'DontShowButtonIcon';
        dontShowButtonIcon.anchor.set(0.5, 0.5);
        dontShowButtonIcon.visible = false;
        dontShowButton.addChild(dontShowButtonIcon);

        const dontShowText = new Text({
            text: "DON'T SHOW NEXT TIME!",
            style: {
                fontFamily: 'Nunito Black',
                fontSize: 32,
                fill: 0xFFFFFF,
                align: 'center',
                trim: true
            }
        });
        dontShowText.label = 'DontShowText';
        dontShowText.anchor.set(0, 0.5);
        dontShowText.position.set(-220, 0);
        this._dontShowContainer.addChild(dontShowText);

        const amplitude = 10;
        const length = dontShowText.style.fontSize * amplitude;
        const points = Helpers.generateWavePath('x', amplitude, length);
        const ropeTexture = this._app.renderer.generateTexture(dontShowText);

        const rope = new MeshRope({ texture: ropeTexture, points });
        rope.label = 'DontShowTextRope';
        rope.position.set(-600, -500);
        this._dontShowContainer.addChild(rope);
        //gsap.to(rope, { angle: '+=360', duration: 5, ease: 'none', repeat: -1 });

        dontShowButton.on('pointerup', () => {
            dontShowButtonIcon.visible = !dontShowButtonIcon.visible;
            this._dontShow = !this._dontShow;
        });
>>>>>>> a303d047
    }
  }

  private setupDontShowButton(): void {
    this._dontShowContainer = new Container();
    this._dontShowContainer.label = "DontShowContainer";
    this._dontShowContainer.position.set(1550, 900);
    this.addChild(this._dontShowContainer);

    const dontShowTextBg = new NineSliceSprite({
      texture: Texture.from("bet_area"),
      leftWidth: 100, // Width of the left edge
      rightWidth: 100, // Width of the right edge
      topHeight: 0, // Height of the top edge
      bottomHeight: 0, // Height of the bottom edge

      anchor: 0.5, // Center the sprite's anchor point

      x: -10,
      y: 0,
    });
    dontShowTextBg.width = 575;
    dontShowTextBg.label = "DontShowTextBg";
    this._dontShowContainer.addChild(dontShowTextBg);

    const dontShowButton = Sprite.from("slider_button_frame");
    dontShowButton.label = "DontShowButton";
    dontShowButton.anchor.set(0.5, 0.5);
    dontShowButton.position.set(-270, 0);
    dontShowButton.interactive = true;
    dontShowButton.cursor = "pointer";
    dontShowButton.hitArea = new Circle(0, 0, 30);
    this._dontShowContainer.addChild(dontShowButton);

    const dontShowButtonIcon = Sprite.from("slider_button");
    dontShowButtonIcon.label = "DontShowButtonIcon";
    dontShowButtonIcon.anchor.set(0.5, 0.5);
    dontShowButtonIcon.visible = false;
    dontShowButton.addChild(dontShowButtonIcon);

    const dontShowText = new Text({
      text: "DON'T SHOW NEXT TIME",
      style: {
        fontFamily: "Nunito Black",
        fontSize: 32,
        fill: 0xffffff,
        align: "center",
        trim: true,
      },
    });
    dontShowText.label = "DontShowText";
    dontShowText.anchor.set(0, 0.5);
    dontShowText.position.set(-220, 0);
    this._dontShowContainer.addChild(dontShowText);

    dontShowButton.on("pointerup", () => {
      dontShowButtonIcon.visible = !dontShowButtonIcon.visible;
      this._dontShow = !this._dontShow;
    });
  }

  private startPreviewCycle() {
    const loop = (time: number) => {
      if (time - this._lastTime >= this._delay) {
        this._lastTime = time;
        this.nextButton();
      }
      this._rafID = requestAnimationFrame(loop);
    };

    this._lastTime = performance.now();
    this._rafID = requestAnimationFrame(loop);
  }

  private stopPreviewCycle() {
    cancelAnimationFrame(this._rafID);
  }

  private nextButton() {
    if (this._buttonIndex < this._previewElements.length - 1) {
      this.setButtonIndex(this._buttonIndex + 1);
    } else {
      this.setButtonIndex(0);
    }
  }

  private manualChange(index: number) {
    this.setButtonIndex(index);

    this._lastTime = performance.now();
  }

  public async waitForClose(): Promise<void> {
    return new Promise<void>((resolve) => {
      this._resolveClose = resolve;
    });
  }

  private setupResizeHandler(): void {
    // Subscribe to resize events using the signal system
    this._resizeSubscription = signals.on(
      SIGNAL_EVENTS.SCREEN_RESIZE,
      this.onResize.bind(this)
    );
  }

  private onResize(responsiveConfig?: ResponsiveConfig): void {
    const assetName = responsiveConfig?.isMobile
      ? responsiveConfig.orientation === GameConfig.ORIENTATION.landscape
        ? "background_landscape_1440"
        : "background_portrait_1440"
      : "background_landscape_1440";
    this._background.texture = Texture.from(assetName);

    switch (responsiveConfig?.isMobile) {
      case true:
        switch (responsiveConfig?.orientation) {
          case GameConfig.ORIENTATION.portrait:
            this._background.texture = Texture.from("background_portrait_1440");

            this._logo.position.set(
              GameConfig.REFERENCE_RESOLUTION.width / 2,
              -200
            );
            this._previewContainer.position.set(
              GameConfig.REFERENCE_RESOLUTION.width / 2,
              330
            );
            this._spinButtonContainer.position.set(
              GameConfig.REFERENCE_RESOLUTION.width / 2,
              970
            );
            this._volatilityContainer.position.set(
              GameConfig.REFERENCE_RESOLUTION.width / 2,
              1130
            );
            this._dontShowContainer.position.set(
              GameConfig.REFERENCE_RESOLUTION.width / 2,
              1250
            );
            break;
          case GameConfig.ORIENTATION.landscape:
            this._background.texture = Texture.from(
              "background_landscape_1440"
            );

            this._logo.position.set(1550, 260);
            this._previewContainer.position.set(690, 460);
            this._spinButtonContainer.position.set(1550, 620);
            this._volatilityContainer.position.set(1550, 760);
            this._dontShowContainer.position.set(1550, 900);
            break;
        }
        break;
      default:
        this._background.texture = Texture.from("background_landscape_1440");
        break;
    }
  }

  public destroy(): void {
    // Clean up resize subscription
    if (this._resizeSubscription) {
      this._resizeSubscription.unsubscribe();
      this._resizeSubscription = undefined;
    }

    this.stopPreviewCycle();

    // Call parent destroy
    super.destroy();
  }

  private setButtonIndex(index: number) {
    if (this._buttonIndex === index) return;

    gsap.to(this._previewButton.position, {
      x: -85 + index * 85,
      duration: 0.4,
      ease: "power1.out",
    });
    gsap.to(this._previewButton.scale, {
      x: 0.5,
      y: 0.5,
      duration: 0.2,
      ease: "power1.out",
      onComplete: () => {
        gsap.to(this._previewButton.scale, {
          x: 1,
          y: 1,
          duration: 0.2,
          ease: "power1.out",
        });
      },
    });

    this._previewElements[this._buttonIndex].forEach((element) => {
      gsap.killTweensOf(element);
      gsap.fromTo(
        element,
        { alpha: 1 },
        {
          alpha: 0,
          duration: 0.4,
          ease: "none",
          onComplete: () => {
            element.visible = false;
          },
        }
      );
    });
    this._previewElements[index].forEach((element) => {
      gsap.killTweensOf(element);
      gsap.fromTo(
        element,
        { alpha: 0 },
        {
          alpha: 1,
          duration: 0.4,
          ease: "none",
          onStart: () => {
            element.visible = true;
          },
        }
      );
    });

    this._buttonIndex = index;

    gsap.killTweensOf(this._previewText);
    gsap.to(this._previewText, {
      alpha: 0,
      duration: 0.2,
      ease: "none",
      onComplete: () => {
        this._previewText.text = this.setPreviewText(index);

        gsap.to(this._previewText, { alpha: 1, duration: 0.2, ease: "none" });
      },
    });

    this.manualChange(index);
  }

  private setPreviewText(index: number): string {
    let text = "";
    switch (index) {
      case 0:
        text = `SYMBOLS PAY ANYWHERE ON THE SCREEN!`;
        break;
      case 1:
        text = `EARN 1000x FROM WIN BIG!`;
        break;
      case 2:
        text = `LAND 3 OR MORE SCATTERS TO TRIGGER FREE SPINS!`;
        break;
    }

    return text;
  }
}<|MERGE_RESOLUTION|>--- conflicted
+++ resolved
@@ -1,16 +1,15 @@
-<<<<<<< HEAD
+
 import {
   Application,
   Circle,
-  Container,
+  Container, 
+  MeshRope,
   NineSliceSprite,
+  Point,
   Sprite,
   Text,
   Texture,
 } from "pixi.js";
-=======
-import { Application, Circle, Container, MeshRope, NineSliceSprite, Point, Sprite, Text, Texture } from "pixi.js";
->>>>>>> a303d047
 import { GameConfig } from "../../config/GameConfig";
 import {
   SIGNAL_EVENTS,
@@ -216,7 +215,6 @@
       symbolsContainer.addChild(symbol);
     }
 
-<<<<<<< HEAD
     return symbolsContainer;
   }
 
@@ -304,59 +302,6 @@
     });
   }
 
-  private setupVolatilityIndicator(): void {
-    this._volatilityContainer = new Container();
-    this._volatilityContainer.label = "VolatilityContainer";
-    this._volatilityContainer.position.set(1550, 760);
-    this.addChild(this._volatilityContainer);
-
-    const volatilityBg = new NineSliceSprite({
-      texture: Texture.from("bet_area"),
-      leftWidth: 100, // Width of the left edge
-      rightWidth: 100, // Width of the right edge
-      topHeight: 0, // Height of the top edge
-      bottomHeight: 0, // Height of the bottom edge
-
-      anchor: 0.5, // Center the sprite's anchor point
-
-      x: 0,
-      y: 0,
-    });
-    volatilityBg.width = 390;
-    volatilityBg.label = "VolatilityBackground";
-    this._volatilityContainer.addChild(volatilityBg);
-
-    const volatilityText = new Text({
-      text: "VOLATILITY",
-      style: {
-        fontFamily: "Arial",
-        fontSize: 20,
-        fill: 0xffffff,
-        align: "center",
-      },
-    });
-    volatilityText.label = "VolatilityText";
-    volatilityText.anchor.set(0, 0.5);
-    volatilityText.position.set(-170, 0);
-    this._volatilityContainer.addChild(volatilityText);
-
-    const inactiveArrows = 1;
-    for (let index = 0; index < 5; index++) {
-      const element = Sprite.from("spin_button");
-      element.label = "VolatilityIndicator" + index;
-      element.anchor.set(0.5, 0.5);
-      element.scale.set(0.17, 0.17);
-      element.position.set(167 - index * 40, 0);
-      element.tint = index < inactiveArrows ? 0x939598 : 0xfbbc31;
-      this._volatilityContainer.addChild(element);
-
-      const arrow = Sprite.from("volatility_arrow");
-      arrow.label = "VolatilityArrow" + index;
-      arrow.anchor.set(0.5, 0.5);
-      arrow.position.set(167 - index * 40, -1);
-      arrow.tint = 0x30343c;
-      this._volatilityContainer.addChild(arrow);
-=======
     private setupDontShowButton(): void {
         this._dontShowContainer = new Container();
         this._dontShowContainer.label = 'DontShowContainer';
@@ -424,7 +369,6 @@
             dontShowButtonIcon.visible = !dontShowButtonIcon.visible;
             this._dontShow = !this._dontShow;
         });
->>>>>>> a303d047
     }
   }
 
