--- conflicted
+++ resolved
@@ -3,11 +3,12 @@
 import { SpineSymbol } from '../symbol/SpineSymbol';
 import { GridSymbol } from '../symbol/GridSymbol';
 import { debug } from '../utils/debug';
-import { GridData, WinConfig } from '../types/GameTypes';
 import { gsap } from 'gsap';
 import { WinLines } from '../components/WinLines';
 import SoundManager from '../controllers/SoundManager';
 import { Helpers } from '../utils/Helpers';
+import { WinConfig } from '../types/IWinPresentation';
+import { GridData } from '../types/ICommunication';
 
 export interface StaticContainerConfig {
     reelIndex: number;           // 0-4 for 5 reels
@@ -36,12 +37,11 @@
     constructor(app: Application, config: StaticContainerConfig, initialGrid: GridData) {
         super();
 
-<<<<<<< HEAD
+        this.position.set(0, 15); // Offset to avoid clipping issues
+
+        this.position.set(0, 15); // Offset to avoid clipping issues
+
         this.label = 'StaticContainer';
-=======
-        this.position.set(0, 15); // Offset to avoid clipping issues
-
->>>>>>> 056d29c0
         this._app = app;
         this._soundManager = SoundManager.getInstance();
         this._winLines = WinLines.getInstance();
@@ -54,10 +54,10 @@
         this._winText.visible = false;
         this.addChild(this._winText);
 
-        const symbolIds = initialGrid.symbols.map(column => column.map(symbol => symbol.symbolId));
+        const symbolIds = initialGrid.symbols.map((column: any[]) => column.map((symbol: { symbolId: any; }) => symbol.symbolId));
         console.log('StaticContainer: Symbol IDs: ', symbolIds);
          
-        symbolIds.forEach((column, columnIndex) => {
+        symbolIds.forEach((column: number[], columnIndex: number) => {
             this.createSymbolsFromIds(column, columnIndex);
         });
     }
