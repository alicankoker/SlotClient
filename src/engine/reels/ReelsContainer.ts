--- conflicted
+++ resolved
@@ -1,142 +1,5 @@
-<<<<<<< HEAD
-import {
-  Container,
-  Application,
-  Graphics,
-  Sprite,
-  Texture,
-  Point,
-  Text,
-} from "pixi.js";
-import { SpinContainer, SpinContainerConfig } from "../Spin/SpinContainer";
-import { StaticContainer } from "./StaticContainer";
-import { GameConfig } from "../../config/GameConfig";
-import {
-  signals,
-  SIGNAL_EVENTS,
-  SignalSubscription,
-} from "../controllers/SignalManager";
-import { GridSymbol } from "../symbol/GridSymbol";
-import { IReelMode } from "./ReelController";
-import { debug } from "../utils/debug";
-import { GameRulesConfig } from "../../config/GameRulesConfig";
-import { WinLinesContainer } from "../components/WinLinesContainer";
-import {
-  AtlasAttachmentLoader,
-  SkeletonJson,
-  Spine,
-} from "@esotericsoftware/spine-pixi-v8";
-import { AssetsConfig } from "../../config/AssetsConfig";
-import { Helpers } from "../utils/Helpers";
-import { ClassicSpinContainer } from "../Spin/ClassicSpin/ClassicSpinContainer";
-
-export class ReelsContainer extends Container {
-  private app: Application;
-  private resizeSubscription?: SignalSubscription;
-
-  // ONE SpinContainer and ONE StaticContainer for entire game
-  private spinContainer!: SpinContainer;
-  private staticContainer?: StaticContainer;
-  private winLinesContainer?: WinLinesContainer;
-
-  // Position storage
-  private reelXPositions: number[] = [];
-  private symbolXPositions: number[][] = []; // [reelIndex][symbolPosition] = x
-
-  private _reelBackground: Sprite = new Sprite();
-  private _reelFrame!: Spine;
-  private _autoPlayCount: number = 0;
-  private _autoPlayCountText: Text;
-
-  private readonly numberOfReels: number;
-  private readonly symbolsPerReel: number;
-
-  constructor(app: Application) {
-    super();
-
-    this.app = app;
-    this.numberOfReels = GameConfig.GRID_LAYOUT.columns;
-    this.symbolsPerReel = GameConfig.GRID_LAYOUT.visibleRows;
-
-    this.createReelBackground();
-
-    // Create mask for the entire reel area
-
-    this.initializeContainers();
-
-    // bu main container'a taşınacak
-    // initialize auto play count indicator
-    this._autoPlayCountText = new Text({ text: "", style: GameConfig.style });
-    this._autoPlayCountText.label = "AutoPlayCountText";
-    this._autoPlayCountText.anchor.set(0.5, 0.5);
-    this._autoPlayCountText.position.set(
-      GameConfig.REFERENCE_RESOLUTION.width / 2,
-      950
-    );
-    this._autoPlayCountText.visible = false;
-    this.addChild(this._autoPlayCountText);
-  }
-
-  private createReelBackground(): void {
-    // Create a background for the reels
-    const texture = Texture.from("frame_background_base");
-    this._reelBackground = new Sprite(texture);
-    this._reelBackground.anchor.set(0.5, 0.5);
-    this._reelBackground.width =
-      GameConfig.REFERENCE_SYMBOL.width * (GameRulesConfig.GRID.reelCount + 1) -
-      GameConfig.REFERENCE_SYMBOL.width / 4;
-    this._reelBackground.height =
-      GameConfig.REFERENCE_SYMBOL.height * GameRulesConfig.GRID.rowCount -
-      GameConfig.REFERENCE_SYMBOL.height / 4;
-    this._reelBackground.x = GameConfig.REFERENCE_RESOLUTION.width / 2;
-    this._reelBackground.y = GameConfig.REFERENCE_RESOLUTION.height / 2;
-    this.addChild(this._reelBackground);
-
-    const skeleton = Helpers.getSpineSkeletonData("background");
-
-    this._reelFrame = new Spine(skeleton);
-    this._reelFrame.position.set(968, 554);
-    this._reelFrame.scale.set(0.76, 0.82);
-    this._reelFrame.state.setAnimation(
-      0,
-      "Background_Landscape_Frame_Hold",
-      true
-    );
-    this.addChild(this._reelFrame);
-
-    console.log(
-      "ReelsContainer: Reel background created with size:",
-      this._reelBackground.width,
-      "x",
-      this._reelBackground.height
-    );
-  }
-
-  private setupResizeHandler(): void {
-    this.resizeSubscription = signals.on(SIGNAL_EVENTS.SCREEN_RESIZE, () => {
-      //this.onResize();
-    });
-  }
-
-  private initializeContainers(): void {
-    this.clearAllContainers();
-
-    const symbolHeight = GameConfig.REFERENCE_SYMBOL.height; // Default symbol height - can be made configurable
-
-    // Create ONE SpinContainer for entire game
-    this.createSpinContainer(symbolHeight);
-
-    // Create ONE StaticContainer for entire game
-    //this.createStaticContainer(symbolHeight);
-
-    this.createWinLinesContainer();
-  }
-
-  private createSpinContainer(symbolHeight: number): void {
-    /*this.spinContainer = new ClassicSpinContainer(this.app, spinContainerConfig);
-=======
 import { Container, Application, Graphics, Sprite, Text } from 'pixi.js';
-import { SpinContainer, SpinContainerConfig } from './SpinContainer';
+import { SpinContainer } from './SpinContainer';
 import { StaticContainer } from './StaticContainer';
 import { GameConfig } from '../../config/GameConfig';
 import { signals, SIGNAL_EVENTS, SignalSubscription } from '../controllers/SignalManager';
@@ -150,109 +13,97 @@
 import { Spine } from '@esotericsoftware/spine-pixi-v8';
 
 export class ReelsContainer extends Container {
-    private app: Application;
-    private resizeSubscription?: SignalSubscription;
-
-    // Mask for the entire reel area
-    private reelAreaMask: Graphics;
-
-    // ONE SpinContainer and ONE StaticContainer for entire game
-    private spinContainer?: SpinContainer;
-    private staticContainer?: StaticContainer;
-    private winLines?: WinLines;
-    private frameElementsContainer?: Container;
-    private chains: Spine[] = [];
-
-    // Position storage
-    private reelXPositions: number[] = [];
-    private symbolXPositions: number[][] = []; // [reelIndex][symbolPosition] = x
-
-    private _reelBackground!: Sprite;
-    private _reelFrame!: Sprite;
-    private _headerBackground!: Sprite;
-    private _logo!: Sprite;
-    private _autoPlayCount: number = 0;
-    private _autoPlayCountText: Text;
-
-    private readonly numberOfReels: number;
-    private readonly symbolsPerReel: number;
-
-    constructor(app: Application) {
-        super();
-
-        this.app = app;
-        this.numberOfReels = GameConfig.GRID_LAYOUT.columns;
-        this.symbolsPerReel = GameConfig.GRID_LAYOUT.visibleRows;
-
-        this.createReelFrame();
-
-        // Create mask for the entire reel area
-        this.reelAreaMask = new Graphics();
-
-        this.createReelAreaMask();
-
-        this.initializeContainers();
-
-        // initialize auto play count indicator
-        this._autoPlayCountText = new Text({ text: '', style: GameConfig.style });
-        this._autoPlayCountText.label = 'AutoPlayCountText';
-        this._autoPlayCountText.anchor.set(0.5, 0.5);
-        this._autoPlayCountText.position.set(GameConfig.REFERENCE_RESOLUTION.width / 2, 950);
-        this._autoPlayCountText.visible = false;
-        this.addChild(this._autoPlayCountText);
-
-        this.setupResizeHandler();
-    }
-
-    private createReelFrame(): void {
-        // Create a background for the reels
-        this._reelBackground = Sprite.from('frame_background_base');
-        this._reelBackground.label = 'ReelFrameBackground';
-        this._reelBackground.anchor.set(0.5, 0.5);
-        this._reelBackground.position.set(980, 550);
-        this.addChild(this._reelBackground);
-    }
-
-    private setupResizeHandler(): void {
-        this.resizeSubscription = signals.on(SIGNAL_EVENTS.SCREEN_RESIZE, (responsiveConfig) => {
-            this.onResize(responsiveConfig);
-        });
-    }
-
-    private initializeContainers(): void {
-        this.clearAllContainers();
-
-        const symbolHeight = GameConfig.REFERENCE_SYMBOL.height; // Default symbol height - can be made configurable
-
-        // Create ONE SpinContainer for entire game
-        this.createSpinContainer(symbolHeight);
-
-        this.createFrameElements();
-
-        // Create ONE StaticContainer for entire game
-        this.createStaticContainer(symbolHeight);
-
-        this.createWinLines();
-
-        if (this.spinContainer) {
-            this.spinContainer.mask = this.reelAreaMask;
-        }
-    }
-
-    private createSpinContainer(symbolHeight: number): void {
-        const spinContainerConfig: SpinContainerConfig = {
-            reelIndex: 0, // Single container manages all reels, but still needs this for compatibility
-            numberOfReels: this.numberOfReels, // Will handle all reels
-            symbolHeight,
-            symbolsVisible: this.symbolsPerReel,
-            rowsAboveMask: GameConfig.GRID_LAYOUT.rowsAboveMask,
-            rowsBelowMask: GameConfig.GRID_LAYOUT.rowsBelowMask,
-            spinSpeed: 10,
-            spinDuration: 2000
-        };
-
-        this.spinContainer = new SpinContainer(this.app, spinContainerConfig);
->>>>>>> 056d29c0
+  private app: Application;
+  private resizeSubscription?: SignalSubscription;
+
+  // Mask for the entire reel area
+  private reelAreaMask: Graphics;
+
+  // ONE SpinContainer and ONE StaticContainer for entire game
+  private spinContainer?: SpinContainer;
+  private staticContainer?: StaticContainer;
+  private winLines?: WinLines;
+  private frameElementsContainer?: Container;
+  private chains: Spine[] = [];
+
+  // Position storage
+  private reelXPositions: number[] = [];
+  private symbolXPositions: number[][] = []; // [reelIndex][symbolPosition] = x
+
+  private _reelBackground!: Sprite;
+  private _reelFrame!: Sprite;
+  private _headerBackground!: Sprite;
+  private _logo!: Sprite;
+  private _autoPlayCount: number = 0;
+  private _autoPlayCountText: Text;
+
+  private readonly numberOfReels: number;
+  private readonly symbolsPerReel: number;
+
+  constructor(app: Application) {
+    super();
+
+    this.app = app;
+    this.numberOfReels = GameConfig.GRID_LAYOUT.columns;
+    this.symbolsPerReel = GameConfig.GRID_LAYOUT.visibleRows;
+
+    this.createReelFrame();
+
+    // Create mask for the entire reel area
+    this.reelAreaMask = new Graphics();
+
+    this.createReelAreaMask();
+
+    this.initializeContainers();
+
+    // initialize auto play count indicator
+    this._autoPlayCountText = new Text({ text: '', style: GameConfig.style });
+    this._autoPlayCountText.label = 'AutoPlayCountText';
+    this._autoPlayCountText.anchor.set(0.5, 0.5);
+    this._autoPlayCountText.position.set(GameConfig.REFERENCE_RESOLUTION.width / 2, 950);
+    this._autoPlayCountText.visible = false;
+    this.addChild(this._autoPlayCountText);
+
+    this.setupResizeHandler();
+  }
+
+  private createReelFrame(): void {
+    // Create a background for the reels
+    this._reelBackground = Sprite.from('frame_background_base');
+    this._reelBackground.label = 'ReelFrameBackground';
+    this._reelBackground.anchor.set(0.5, 0.5);
+    this._reelBackground.position.set(980, 550);
+    this.addChild(this._reelBackground);
+  }
+
+  private setupResizeHandler(): void {
+    this.resizeSubscription = signals.on(SIGNAL_EVENTS.SCREEN_RESIZE, (responsiveConfig) => {
+      this.onResize(responsiveConfig);
+    });
+  }
+
+  private initializeContainers(): void {
+    this.clearAllContainers();
+
+    const symbolHeight = GameConfig.REFERENCE_SYMBOL.height; // Default symbol height - can be made configurable
+
+    // Create ONE SpinContainer for entire game
+    this.createSpinContainer(symbolHeight);
+
+    this.createFrameElements();
+
+    // Create ONE StaticContainer for entire game
+    //this.createStaticContainer(symbolHeight);
+
+    this.createWinLines();
+
+    if (this.spinContainer) {
+      this.spinContainer.mask = this.reelAreaMask;
+    }
+  }
+
+  private createSpinContainer(symbolHeight: number): void {
+    /*this.spinContainer = new ClassicSpinContainer(this.app, spinContainerConfig);
 
         // Set initial visibility - hidden by default
         this.spinContainer.visible = false;
@@ -274,136 +125,97 @@
 
         // Add to display
         this.addChild(this.staticContainer);
-<<<<<<< HEAD
     }*/
-=======
-    }
-
-    private createWinLines(): void {
-        this.winLines = WinLines.getInstance();
-        this.addChild(this.winLines);
-    }
-
-    private createFrameElements(): void {
-        this.frameElementsContainer = new Container();
-        this.frameElementsContainer.label = 'FrameElementsContainer';
-        this.addChild(this.frameElementsContainer);
-
-        const { atlas, skeleton } = AssetsConfig.BONUS_SPINE_ASSET;
-
-        for (let cIndex = 0; cIndex < 6; cIndex++) {
-            const floorChain = Spine.from({ atlas, skeleton });
-            floorChain.label = `FloorChain_${cIndex}`;
-            floorChain.scale.set(1, 0.8);
-            floorChain.position.set(360 + (cIndex * 242), 305);
-            floorChain.state.setAnimation(0, 'Base_chain_hold', false);
-            this.frameElementsContainer.addChild(floorChain);
-
-            this.chains.push(floorChain);
-        }
-
-        for (let fIndex = 0; fIndex < 2; fIndex++) {
-            const floor = Sprite.from('floor');
-            floor.label = `FloorBase_${fIndex}`;
-            floor.anchor.set(0.5, 0.5);
-            floor.position.set(GameConfig.REFERENCE_RESOLUTION.width / 2, (240 * fIndex) + 435);
-            this.frameElementsContainer.addChild(floor);
-
-            for (let cIndex = 0; cIndex < 6; cIndex++) {
-                const floorChain = Spine.from({ atlas, skeleton });
-                floorChain.label = `FloorChain_${cIndex}`;
-                floorChain.scale.set(1, 0.8);
-                floorChain.position.set(360 + (cIndex * 242), 570 + (fIndex * 240));
-                floorChain.state.setAnimation(0, 'Base_chain_hold', false);
-                this.frameElementsContainer.addChild(floorChain);
-
-                this.chains.push(floorChain);
-            }
-        }
-
-        this._reelFrame = Sprite.from('frame_base');
-        this._reelFrame.label = 'ReelFrame';
-        this._reelFrame.anchor.set(0.5, 0.5);
-        this._reelFrame.position.set(960, 520);
-        this.frameElementsContainer.addChild(this._reelFrame);
-
-        this._headerBackground = Sprite.from('header_background');
-        this._headerBackground.label = 'HeaderBackground';
-        this._headerBackground.anchor.set(0.5, 0.5);
-        this._headerBackground.scale.set(0.5, 0.5);
-        this._headerBackground.position.set(GameConfig.REFERENCE_RESOLUTION.width / 2, 130);
-        this.frameElementsContainer.addChild(this._headerBackground);
-
-        this._logo = Sprite.from('game_logo');
-        this._logo.label = 'GameLogo';
-        this._logo.anchor.set(0.5, 0.5);
-        this._logo.position.set(GameConfig.REFERENCE_RESOLUTION.width / 2, 120);
-        this.frameElementsContainer.addChild(this._logo);
-    }
-
-    private createReelAreaMask(): void {
-        // Calculate mask dimensions to cover all reels and visible rows
-        // Width: cover all reels with proper spacing
-        const totalWidth = ((GameRulesConfig.GRID.reelCount * GameConfig.REFERENCE_SYMBOL.width) + (GameConfig.REFERENCE_SPACING.horizontal * GameRulesConfig.GRID.reelCount)) + 25;
-        // Height: cover visible rows with proper spacing
-        const totalHeight = ((GameRulesConfig.GRID.rowCount * GameConfig.REFERENCE_SYMBOL.height) + (GameConfig.REFERENCE_SPACING.vertical * GameRulesConfig.GRID.rowCount));
-
-        // Center the mask
-        const maskX = (GameConfig.REFERENCE_RESOLUTION.width / 2) - (totalWidth / 2);
-        const maskY = (GameConfig.REFERENCE_RESOLUTION.height / 2) - (totalHeight / 2);
-
-        // Redraw the mask
-        this.reelAreaMask.beginPath();
-        this.reelAreaMask.rect(maskX, maskY, totalWidth, totalHeight);
-        this.reelAreaMask.fill(0xffffff); // White fill for the mask
-        this.reelAreaMask.closePath();
-        this.addChild(this.reelAreaMask);
-
-        debug.log(`ReelsContainer: Created reel area mask at (${maskX}, ${maskY}) with size ${totalWidth}x${totalHeight}`);
-    }
-
-    public playFrameAnimation(): void {
-        // this._reelFrame.state.setAnimation(0, 'Background_Landscape_Frame', true);
-    }
-
-    public stopFrameAnimation(): void {
-        // this._reelFrame.state.setAnimation(0, 'Background_Landscape_Frame_Hold', false);
-    }
-
-    // Container access methods
-    public getSpinContainer(): SpinContainer | undefined {
-        return this.spinContainer;
-    }
-
-    public getStaticContainer(): StaticContainer | undefined {
-        return this.staticContainer;
-    }
-
-    public getWinLines(): WinLines | undefined {
-        return this.winLines;
-    }
-
-    public getAllStaticContainers(): StaticContainer[] {
-        return this.staticContainer ? [this.staticContainer] : [];
-    }
->>>>>>> 056d29c0
-
-  private createWinLinesContainer(): void {
-    this.winLinesContainer = WinLinesContainer.getInstance();
-    this.winLinesContainer.visible = false;
-    this.addChild(this.winLinesContainer);
+
+  private createWinLines(): void {
+    this.winLines = WinLines.getInstance();
+    this.addChild(this.winLines);
+  }
+
+  private createFrameElements(): void {
+    this.frameElementsContainer = new Container();
+    this.frameElementsContainer.label = 'FrameElementsContainer';
+    this.addChild(this.frameElementsContainer);
+
+    const { atlas, skeleton } = AssetsConfig.BONUS_SPINE_ASSET;
+
+    for (let cIndex = 0; cIndex < 6; cIndex++) {
+      const floorChain = Spine.from({ atlas, skeleton });
+      floorChain.label = `FloorChain_${cIndex}`;
+      floorChain.scale.set(1, 0.8);
+      floorChain.position.set(360 + (cIndex * 242), 305);
+      floorChain.state.setAnimation(0, 'Base_chain_hold', false);
+      this.frameElementsContainer.addChild(floorChain);
+
+      this.chains.push(floorChain);
+    }
+
+    for (let fIndex = 0; fIndex < 2; fIndex++) {
+      const floor = Sprite.from('floor');
+      floor.label = `FloorBase_${fIndex}`;
+      floor.anchor.set(0.5, 0.5);
+      floor.position.set(GameConfig.REFERENCE_RESOLUTION.width / 2, (240 * fIndex) + 435);
+      this.frameElementsContainer.addChild(floor);
+
+      for (let cIndex = 0; cIndex < 6; cIndex++) {
+        const floorChain = Spine.from({ atlas, skeleton });
+        floorChain.label = `FloorChain_${cIndex}`;
+        floorChain.scale.set(1, 0.8);
+        floorChain.position.set(360 + (cIndex * 242), 570 + (fIndex * 240));
+        floorChain.state.setAnimation(0, 'Base_chain_hold', false);
+        this.frameElementsContainer.addChild(floorChain);
+
+        this.chains.push(floorChain);
+      }
+    }
+
+    this._reelFrame = Sprite.from('frame_base');
+    this._reelFrame.label = 'ReelFrame';
+    this._reelFrame.anchor.set(0.5, 0.5);
+    this._reelFrame.position.set(960, 520);
+    this.frameElementsContainer.addChild(this._reelFrame);
+
+    this._headerBackground = Sprite.from('header_background');
+    this._headerBackground.label = 'HeaderBackground';
+    this._headerBackground.anchor.set(0.5, 0.5);
+    this._headerBackground.scale.set(0.5, 0.5);
+    this._headerBackground.position.set(GameConfig.REFERENCE_RESOLUTION.width / 2, 130);
+    this.frameElementsContainer.addChild(this._headerBackground);
+
+    this._logo = Sprite.from('game_logo');
+    this._logo.label = 'GameLogo';
+    this._logo.anchor.set(0.5, 0.5);
+    this._logo.position.set(GameConfig.REFERENCE_RESOLUTION.width / 2, 120);
+    this.frameElementsContainer.addChild(this._logo);
+  }
+
+  private createReelAreaMask(): void {
+    // Calculate mask dimensions to cover all reels and visible rows
+    // Width: cover all reels with proper spacing
+    const totalWidth = ((GameRulesConfig.GRID.reelCount * GameConfig.REFERENCE_SYMBOL.width) + (GameConfig.REFERENCE_SPACING.horizontal * GameRulesConfig.GRID.reelCount)) + 25;
+    // Height: cover visible rows with proper spacing
+    const totalHeight = ((GameRulesConfig.GRID.rowCount * GameConfig.REFERENCE_SYMBOL.height) + (GameConfig.REFERENCE_SPACING.vertical * GameRulesConfig.GRID.rowCount));
+
+    // Center the mask
+    const maskX = (GameConfig.REFERENCE_RESOLUTION.width / 2) - (totalWidth / 2);
+    const maskY = (GameConfig.REFERENCE_RESOLUTION.height / 2) - (totalHeight / 2);
+
+    // Redraw the mask
+    this.reelAreaMask.beginPath();
+    this.reelAreaMask.rect(maskX, maskY, totalWidth, totalHeight);
+    this.reelAreaMask.fill(0xffffff); // White fill for the mask
+    this.reelAreaMask.closePath();
+    this.addChild(this.reelAreaMask);
+
+    debug.log(`ReelsContainer: Created reel area mask at (${maskX}, ${maskY}) with size ${totalWidth}x${totalHeight}`);
   }
 
   public playFrameAnimation(): void {
-    this._reelFrame.state.setAnimation(0, "Background_Landscape_Frame", true);
+    // this._reelFrame.state.setAnimation(0, 'Background_Landscape_Frame', true);
   }
 
   public stopFrameAnimation(): void {
-    this._reelFrame.state.setAnimation(
-      0,
-      "Background_Landscape_Frame_Hold",
-      false
-    );
+    // this._reelFrame.state.setAnimation(0, 'Background_Landscape_Frame_Hold', false);
   }
 
   // Container access methods
@@ -415,8 +227,8 @@
     return this.getChildByLabel("StaticContainer") as StaticContainer;
   }
 
-  public getWinLinesContainer(): WinLinesContainer | undefined {
-    return this.winLinesContainer;
+  public getWinLines(): WinLines | undefined {
+    return this.winLines;
   }
 
   public getAllStaticContainers(): StaticContainer[] {
@@ -455,14 +267,10 @@
       );
     }
 
-    if (this.winLinesContainer) {
-      this.winLinesContainer.visible = mode === IReelMode.STATIC;
-      console.log(
-        "ReelsContainer: Win lines container visible set to:",
-        this.winLinesContainer.visible
-      );
-    }
-<<<<<<< HEAD
+    if (mode === IReelMode.SPINNING && this.winLines) {
+      this.winLines.hideAllLines();
+      debug.log('ReelsContainer: Win lines container visible set to:', this.winLines.visible);
+    }
   }
 
   // Legacy methods for compatibility - updated to use single SpinContainer
@@ -471,36 +279,6 @@
     if (container) {
       action(container);
       return true;
-=======
-
-    // Mode management
-    public setMode(mode: IReelMode): void {
-        if (this.spinContainer) {
-            this.spinContainer.setMode(mode);
-            this.spinContainer.visible = mode !== IReelMode.STATIC;
-            debug.log('ReelsContainer: Spin container visible set to:', this.spinContainer.visible);
-        }
-
-        if (this.staticContainer) {
-            this.staticContainer.visible = mode === IReelMode.STATIC;
-            debug.log('ReelsContainer: Static container visible set to:', this.staticContainer.visible);
-        }
-
-        if (mode === IReelMode.SPINNING && this.winLines) {
-            this.winLines.hideAllLines();
-            debug.log('ReelsContainer: Win lines container visible set to:', this.winLines.visible);
-        }
-    }
-
-    // Legacy methods for compatibility - updated to use single SpinContainer
-    public executeOnReel(action: (reel: SpinContainer) => void): boolean {
-        const container = this.getSpinContainer();
-        if (container) {
-            action(container);
-            return true;
-        }
-        return false;
->>>>>>> 056d29c0
     }
     return false;
   }
@@ -585,6 +363,17 @@
     }
   }
 
+  private onResize(responsiveConfig: ResponsiveConfig): void {
+    switch (responsiveConfig.orientation) {
+      case GameConfig.ORIENTATION.landscape:
+        this.position.set(0, 0);
+        break;
+      case GameConfig.ORIENTATION.portrait:
+        this.position.set(0, -270);
+        break;
+    }
+  }
+
   public destroy(): void {
     if (this.resizeSubscription) {
       this.resizeSubscription.unsubscribe();
@@ -592,66 +381,33 @@
 
     this.clearAllContainers();
 
-<<<<<<< HEAD
     super.destroy();
   }
-}
-=======
-        // Destroy the single staticContainer if it exists
-        if (this.staticContainer) {
-            this.removeChild(this.staticContainer);
-            this.staticContainer.destroy();
-            this.staticContainer = undefined; // Clear the reference
-        }
-    }
-
-    private onResize(responsiveConfig: ResponsiveConfig): void {
-        switch (responsiveConfig.orientation) {
-            case GameConfig.ORIENTATION.landscape:
-                this.position.set(0, 0);
-                break;
-            case GameConfig.ORIENTATION.portrait:
-                this.position.set(0, -270);
-                break;
-        }
-    }
-
-    public destroy(): void {
-        if (this.resizeSubscription) {
-            this.resizeSubscription.unsubscribe();
-        }
-
-        this.clearAllContainers();
-
-        // Clean up the reel area mask
-        if (this.reelAreaMask) {
-            this.reelAreaMask.destroy();
-        }
-
-        super.destroy();
-    }
-
-    public get chainSpeed(): number {
-        return this.chains.length > 0 ? this.chains[0].state.timeScale : 0;
-    }
-
-    /**
-     * @description Set the speed of all chain animations.
-     * @param speed The speed multiplier between 0 and 1 for the chain animations.
-     */
-    public set chainSpeed(speed: number) {
-        this.chains.forEach(chain => {
-            chain.state.timeScale = speed;
-        });
-    }
-
-    public setChainAnimation(animationName: string, loop: boolean): void {
-        this.chains.forEach(chain => {
-            chain.state.setAnimation(0, animationName, loop);
-        });
-    }
-
-    public setAdrenalineMode(enabled: boolean, reelIndex: number): void {
-    }
-} 
->>>>>>> 056d29c0
+
+  public get chainSpeed(): number {
+    return this.chains.length > 0 ? this.chains[0].state.timeScale : 0;
+  }
+
+  /**
+   * @description Set the speed of all chain animations.
+   * @param speed The speed multiplier between 0 and 1 for the chain animations.
+   */
+  public set chainSpeed(speed: number) {
+    this.chains.forEach(chain => {
+      chain.state.timeScale = speed;
+    });
+  }
+
+  public setChainAnimation(animationName: string, loop: boolean): void {
+    this.chains.forEach(chain => {
+      chain.state.setAnimation(0, animationName, loop);
+    });
+  }
+
+  public setAdrenalineMode(enabled: boolean, reelIndex: number): void {
+  }
+
+  public getMask(): Graphics {
+    return this.reelAreaMask;
+  }
+} 