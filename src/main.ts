--- conflicted
+++ resolved
@@ -14,11 +14,8 @@
 import { WinLinesContainer } from './engine/components/WinLinesContainer';
 import { BigWin } from './engine/components/BigWin';
 import { gsap } from 'gsap';
-<<<<<<< HEAD
 import { FeatureScreen } from './engine/components/FeatureScreen';
-=======
 import { Storage } from './engine/utils/Storage';
->>>>>>> 5d825ed0
 
 export class DoodleV8Main {
     private app!: Application;
